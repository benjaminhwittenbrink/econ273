# %%
import data
import os
import logging
import toml
from importlib import reload

logging.basicConfig(
    level=logging.INFO,
    format="%(asctime)s [%(levelname)s] %(message)s",
    datefmt="%Y-%m-%d %H:%M:%S",
)
logger = logging.getLogger(__name__)

logging.info("Logger is configured and working.")

# %%
reload(data)

# %%
with open("params.toml", "r") as file:
    params = toml.load(file)

def convert_to_latex_macros(dictionary, prefix=""):
    macros = []
    for key, value in dictionary.items():
        latex_key = f"{prefix}{key}"
        latex_key =  "params" + latex_key.replace("_","")
        if isinstance(value, dict):  # Handle nested sections
            macros.extend(convert_to_latex_macros(value, prefix=f"{latex_key}_"))
        elif isinstance(value, list):  # Handle lists
            value_str = ", ".join(map(str, value))
            macros.append(f"\\newcommand{{\\{latex_key}}}{{\\{{{value_str}\\}}}}")
        else:  # Handle scalar values
            macros.append(f"\\newcommand{{\\{latex_key}}}{{{value}}}")
    return macros

# Generate LaTeX macros
latex_macros = convert_to_latex_macros(params)

<<<<<<< HEAD
# Save to a LaTeX file
with open("../variables.tex", "w") as f:
    f.write("% Auto-generated LaTeX macros from TOML file\n")
    f.write("\n".join(latex_macros))
    
=======
print("variables.tex has been generated!")
>>>>>>> 37e741e9
DD = data.DiamondData(params)
DD.simulate()
# %%
DD.print_results()
# %%<|MERGE_RESOLUTION|>--- conflicted
+++ resolved
@@ -38,15 +38,16 @@
 # Generate LaTeX macros
 latex_macros = convert_to_latex_macros(params)
 
-<<<<<<< HEAD
 # Save to a LaTeX file
 with open("../variables.tex", "w") as f:
-    f.write("% Auto-generated LaTeX macros from TOML file\n")
-    f.write("\n".join(latex_macros))
-    
-=======
+    for key, value in params.items():
+        key = "params_" + key
+        if isinstance(value, str):
+            f.write(f"\\newcommand{{\\{key}}}{{{value}}}\n")
+        else:
+            f.write(f"\\newcommand{{\\{key}}}{{{value}}}\n")
+
 print("variables.tex has been generated!")
->>>>>>> 37e741e9
 DD = data.DiamondData(params)
 DD.simulate()
 # %%
