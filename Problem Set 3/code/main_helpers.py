--- conflicted
+++ resolved
@@ -179,9 +179,8 @@
                 if self.verbose:
                     print(f"Convergence reached after {it+1} iterations.")
                 break
-<<<<<<< HEAD
-            V = V_next.copy()
-        return V
+            V0, V1 = V0_next, V1_next
+        return V0, V1
     
     def get_replacement_prob(self):
         if self.data is None:
@@ -256,8 +255,4 @@
     utilities_0 = betas*(R*replacements_0 + mu*ages_0*(1-replacements_0) + epsilons_0)
     utilities_1 = betas*(R*replacements_1 + mu*ages_1*(1-replacements_1) + epsilons_1)
     utilities_0 = np.mean(axis=0, )
-    # get replacement probabilities for each age 
-=======
-            V0, V1 = V0_next, V1_next
-        return V0, V1
->>>>>>> fba0abcb
+    # get replacement probabilities for each age 