--- conflicted
+++ resolved
@@ -69,6 +69,7 @@
 
     # -------------------------------------------------------------------------
     #  Moment-condition builders
+    #  Moment-condition builders
     # -------------------------------------------------------------------------
     def _labor_demand_parameters(self) -> None:
         """
@@ -106,11 +107,7 @@
         self.est_params["gamma_LH"] = IV_reg_L.params.iloc[3]
         self.est_params["gamma_LL"] = IV_reg_L.params.iloc[4]
 
-<<<<<<< HEAD
     def _housing_supply_parameters(self, zeta) -> np.ndarray:
-=======
-    def _housing_supply_parameters(self) -> None:
->>>>>>> e39e719a
         """
         Run 2SLS regression to get amenity supply parameters:
         Log_Rent = i+ phi*log_HD + phi_geo*log_HD*Geographic_Constraint + phi_reg*log_HD*Regulatory_Constraint + epsilon_CC
@@ -141,16 +138,12 @@
         self.est_params["phi_geo"] = IV_reg.params.iloc[2]
         self.est_params["phi_reg"] = IV_reg.params.iloc[3]
 
-<<<<<<< HEAD
         # Get residuals for moment conditions
         res = sm.OLS(y, sm.add_constant(endog)).fit()
         g = np.mean(res.resid.to_numpy()[:, None] * self.instruments_full, axis=0)
         return g.to_numpy()
 
     def _amenity_supply_parameters(self) -> np.ndarray:
-=======
-    def _amenity_supply_parameters(self) -> None:
->>>>>>> e39e719a
         """
         Run 2SLS regression to get amenity supply parameters:
         Amenity_Endog = phi_a * (log_H-log_L) + epsilon_
@@ -316,20 +309,6 @@
         """
         Two-step GMM: first W = I, then optimal W = (Sigma hat)^-1 with
         residual outer-product.
-<<<<<<< HEAD
-=======
-
-        Parameters:
-            gamma_HH, gamma_HL, gamma_LH, gamma_LL,
-            alpha_HH, alpha_HL, alpha_LH, alpha_LL,
-            zeta,
-            beta_w_White, beta_w_Black,
-            beta_a_White, beta_a_Black,
-            beta_st
-            phi_a,
-            phi, phi_geo, phi_reg
-
->>>>>>> e39e719a
         """
 
         method = "Nelder-Mead"  # "L-BFGS-B"  # "Powell" #
